--- conflicted
+++ resolved
@@ -319,10 +319,6 @@
                 self.model.viewSettings.complexity = complexity
 
             action.triggered.connect(partial(set_complexity, complexity))
-<<<<<<< HEAD
-
-=======
->>>>>>> dbf5c1b4
         # TODO: Set view settings
 
         purpose_menu = menu.addMenu("Display Purpose")
